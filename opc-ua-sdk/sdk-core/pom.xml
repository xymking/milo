--- conflicted
+++ resolved
@@ -6,11 +6,7 @@
     <parent>
         <groupId>org.eclipse.milo</groupId>
         <artifactId>opc-ua-sdk</artifactId>
-<<<<<<< HEAD
-        <version>0.1.7-SNAPSHOT</version>
-=======
         <version>0.2.0-SNAPSHOT</version>
->>>>>>> 29250cf8
     </parent>
 
     <artifactId>sdk-core</artifactId>
