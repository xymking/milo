--- conflicted
+++ resolved
@@ -60,18 +60,7 @@
         MessageType messageType,
         ChunkEncoder.Callback callback) {
 
-<<<<<<< HEAD
-        List<ByteBuf> chunks = new ArrayList<>();
-
-        try {
-            return encode(asymmetricDelegate, channel, messageType, messageBuffer, requestId, chunks);
-        } catch (UaException e) {
-            chunks.forEach(ReferenceCountUtil::safeRelease);
-            throw e;
-        }
-=======
         encode(asymmetricEncoder, channel, requestId, messageBuffer, messageType, callback);
->>>>>>> 29250cf8
     }
 
     public void encodeSymmetric(
@@ -81,18 +70,7 @@
         MessageType messageType,
         ChunkEncoder.Callback callback) {
 
-<<<<<<< HEAD
-        List<ByteBuf> chunks = new ArrayList<>();
-
-        try {
-            return encode(symmetricDelegate, channel, messageType, messageBuffer, requestId, chunks);
-        } catch (UaException e) {
-            chunks.forEach(ReferenceCountUtil::safeRelease);
-            throw e;
-        }
-=======
         encode(symmetricEncoder, channel, requestId, messageBuffer, messageType, callback);
->>>>>>> 29250cf8
     }
 
     private static void encode(
@@ -100,15 +78,10 @@
         SecureChannel channel,
         long requestId,
         ByteBuf messageBuffer,
-<<<<<<< HEAD
-        long requestId,
-        List<ByteBuf> chunks) throws UaException {
-=======
         MessageType messageType,
         Callback callback) {
 
         List<ByteBuf> chunks = new ArrayList<>();
->>>>>>> 29250cf8
 
         try {
             encoder.encode(chunks, channel, requestId, messageBuffer, messageType, callback);
@@ -152,19 +125,7 @@
             int maxPlainTextSize = maxCipherTextBlocks * plainTextBlockSize;
             int maxBodySize = maxPlainTextSize - SEQUENCE_HEADER_SIZE - paddingOverhead - signatureSize;
 
-<<<<<<< HEAD
-            chunks.add(chunkBuffer);
-
-            /* Message Header */
-            SecureMessageHeader messageHeader = new SecureMessageHeader(
-                messageType,
-                messageBuffer.readableBytes() > bodySize ? 'C' : 'F',
-                chunkSize,
-                channel.getChannelId()
-            );
-=======
             assert (maxPlainTextSize + securityHeaderSize + SECURE_MESSAGE_HEADER_SIZE <= maxChunkSize);
->>>>>>> 29250cf8
 
             while (messageBuffer.readableBytes() > 0) {
                 int bodySize = Math.min(messageBuffer.readableBytes(), maxBodySize);
@@ -236,16 +197,11 @@
                     chunkBuffer.writeBytes(signature);
                 }
 
-<<<<<<< HEAD
-            chunkBuffer.readerIndex(0).writerIndex(chunkSize);
-        }
-=======
                 /* Encryption */
                 if (encrypted) {
                     chunkBuffer.readerIndex(SECURE_MESSAGE_HEADER_SIZE + securityHeaderSize);
 
                     assert (chunkBuffer.readableBytes() % plainTextBlockSize == 0);
->>>>>>> 29250cf8
 
                     try {
                         int blockCount = chunkBuffer.readableBytes() / plainTextBlockSize;
