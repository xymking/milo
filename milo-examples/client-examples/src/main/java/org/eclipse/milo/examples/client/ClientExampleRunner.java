--- conflicted
+++ resolved
@@ -89,22 +89,16 @@
             } else {
                 discoveryUrl += "/discovery";
             }
-            
+
             logger.info("Trying explicit discovery URL: {}", discoveryUrl);
             endpoints = DiscoveryClient.getEndpoints(discoveryUrl).get();
         }
 
-<<<<<<< HEAD
         EndpointDescription endpoint = endpoints.stream()
             .filter(e -> e.getSecurityPolicyUri().equals(securityPolicy.getUri()))
-            .findFirst().orElseThrow(() -> new Exception("no desired endpoints returned"));
-=======
-        EndpointDescription endpoint = Arrays.stream(endpoints)
-            .filter(e -> e.getSecurityPolicyUri().equals(securityPolicy.getSecurityPolicyUri()))
             .filter(clientExample.endpointFilter())
             .findFirst()
             .orElseThrow(() -> new Exception("no desired endpoints returned"));
->>>>>>> c6435e6c
 
         logger.info("Using endpoint: {} [{}/{}]",
             endpoint.getEndpointUrl(), securityPolicy, endpoint.getSecurityMode());
