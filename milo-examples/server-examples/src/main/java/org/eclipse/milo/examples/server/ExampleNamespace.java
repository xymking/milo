--- conflicted
+++ resolved
@@ -39,11 +39,7 @@
 import org.eclipse.milo.opcua.sdk.server.model.nodes.objects.BaseEventNode;
 import org.eclipse.milo.opcua.sdk.server.model.nodes.variables.AnalogItemNode;
 import org.eclipse.milo.opcua.sdk.server.nodes.AttributeContext;
-<<<<<<< HEAD
 import org.eclipse.milo.opcua.sdk.server.nodes.EventFactory;
-import org.eclipse.milo.opcua.sdk.server.nodes.NodeFactory;
-=======
->>>>>>> 8247a824
 import org.eclipse.milo.opcua.sdk.server.nodes.UaDataTypeNode;
 import org.eclipse.milo.opcua.sdk.server.nodes.UaFolderNode;
 import org.eclipse.milo.opcua.sdk.server.nodes.UaMethodNode;
@@ -188,50 +184,39 @@
         // Add the rest of the nodes
         addVariableNodes(folderNode);
 
-<<<<<<< HEAD
-            addSqrtMethod(folderNode);
-            addGenerateEventMethod(folderNode);
-=======
-        addMethodNode(folderNode);
->>>>>>> 8247a824
+        addSqrtMethod(folderNode);
+        addGenerateEventMethod(folderNode);
 
         addCustomDataTypeVariable(folderNode);
 
-<<<<<<< HEAD
-            addCustomObjectTypeAndInstance(folderNode);
-
-            // Set the EventNotifier bit on Server Node for Events
-            UaNode serverNode = server.getNodeManager().get(Identifiers.Server);
-            if (serverNode instanceof ObjectNode) {
-                ((ObjectNode) serverNode).setEventNotifier(ubyte(1));
-            }
-
-            // Post a bogus Event every couple seconds
-            server.getScheduledExecutorService().scheduleAtFixedRate(() -> {
-                BaseEventNode eventNode = eventFactory.createEvent(
-                    new NodeId(1, UUID.randomUUID()),
-                    new QualifiedName(1, "foo"),
-                    LocalizedText.english("foo"),
-                    Identifiers.BaseEventType
-                );
-
-                eventNode.setEventId(ByteString.of(new byte[]{0, 1, 2, 3}));
-                eventNode.setEventType(Identifiers.BaseEventType);
-                eventNode.setSourceNode(NodeId.NULL_VALUE);
-                eventNode.setSourceName("");
-                eventNode.setTime(DateTime.now());
-                eventNode.setReceiveTime(DateTime.NULL_VALUE);
-                eventNode.setMessage(LocalizedText.english("event message!"));
-                eventNode.setSeverity(ushort(2));
-
-                server.getEventBus().post(eventNode);
-            }, 0, 2, TimeUnit.SECONDS);
-        } catch (UaException e) {
-            logger.error("Error adding nodes: {}", e.getMessage(), e);
-        }
-=======
         addCustomObjectTypeAndInstance(folderNode);
->>>>>>> 8247a824
+
+        // Set the EventNotifier bit on Server Node for Events
+        UaNode serverNode = server.getNodeManager().get(Identifiers.Server);
+        if (serverNode instanceof ObjectNode) {
+            ((ObjectNode) serverNode).setEventNotifier(ubyte(1));
+        }
+
+        // Post a bogus Event every couple seconds
+        server.getScheduledExecutorService().scheduleAtFixedRate(() -> {
+            BaseEventNode eventNode = eventFactory.createEvent(
+                new NodeId(1, UUID.randomUUID()),
+                new QualifiedName(1, "foo"),
+                LocalizedText.english("foo"),
+                Identifiers.BaseEventType
+            );
+
+            eventNode.setEventId(ByteString.of(new byte[]{0, 1, 2, 3}));
+            eventNode.setEventType(Identifiers.BaseEventType);
+            eventNode.setSourceNode(NodeId.NULL_VALUE);
+            eventNode.setSourceName("");
+            eventNode.setTime(DateTime.now());
+            eventNode.setReceiveTime(DateTime.NULL_VALUE);
+            eventNode.setMessage(LocalizedText.english("event message!"));
+            eventNode.setSeverity(ushort(2));
+
+            server.getEventBus().post(eventNode);
+        }, 0, 2, TimeUnit.SECONDS);
     }
 
     @Override
@@ -614,7 +599,6 @@
         }
     }
 
-<<<<<<< HEAD
     private void addGenerateEventMethod(UaFolderNode folderNode) {
         UaMethodNode methodNode = UaMethodNode.builder(server)
             .setNodeId(new NodeId(namespaceIndex, "HelloWorld/generateEvent(eventTypeId)"))
@@ -655,10 +639,7 @@
         }
     }
 
-    private void addCustomObjectTypeAndInstance(UaFolderNode rootFolder) throws UaException {
-=======
     private void addCustomObjectTypeAndInstance(UaFolderNode rootFolder) {
->>>>>>> 8247a824
         // Define a new ObjectType called "MyObjectType".
         UaObjectTypeNode objectTypeNode = UaObjectTypeNode.builder(server)
             .setNodeId(new NodeId(namespaceIndex, "ObjectTypes/MyObjectType"))
