--- conflicted
+++ resolved
@@ -5,11 +5,7 @@
     <parent>
         <groupId>org.eclipse.milo</groupId>
         <artifactId>milo-examples</artifactId>
-<<<<<<< HEAD
         <version>0.3.0-SNAPSHOT</version>
-=======
-        <version>0.2.4-SNAPSHOT</version>
->>>>>>> 1660d2f8
     </parent>
 
     <artifactId>server-examples</artifactId>
@@ -52,11 +48,7 @@
         <dependency>
             <groupId>org.eclipse.milo</groupId>
             <artifactId>sdk-server</artifactId>
-<<<<<<< HEAD
             <version>0.3.0-SNAPSHOT</version>
-=======
-            <version>0.2.4-SNAPSHOT</version>
->>>>>>> 1660d2f8
         </dependency>
 
         <!-- Redeclare our dependency on Bouncy Castle
